--- conflicted
+++ resolved
@@ -57,65 +57,8 @@
     (removal_top_k_closenss, 'closeness'),
 ]
 
-<<<<<<< HEAD
-### NEW: helper to compute AUC for a pd.Series
-def _auc_series(s: pd.Series) -> float:
-    """Average over steps t=1..T (discrete AUC normalized by T)."""
-    # Compute AUC as the mean of the series
-    return float(s.mean()) if len(s) else float('nan')
-
-### NEW: cumulative AUC columns per strategy
-def add_cumulative_auc(df: pd.DataFrame, metrics=('aG', 'e0_mult', 'e1_mult', 'CIS')) -> pd.DataFrame:
-    """
-    For each strategy, compute cumulative AUC up to step t for each metric.
-    Adds columns: cumAUC_<metric>.
-    """
-    df = df.sort_values(['strategy', 'removed']).copy()
-    for m in metrics:
-        # Compute cumulative AUC for each metric
-        df[f'cumAUC_{m}'] = (
-            df.groupby('strategy')[m]
-              .apply(lambda s: s.expanding().mean())
-              .reset_index(level=0, drop=True)
-        )
-    return df
-
-### NEW: final AUC summary table (one row per strategy)
-def summarize_auc(df: pd.DataFrame, graph_name: str, metrics=('aG', 'e0_mult', 'e1_mult', 'CIS')) -> pd.DataFrame:
-    rows = []
-    # For each strategy in the DataFrame
-    for strat, sub in df.groupby('strategy'):
-        # Prepare a summary
-        row = {
-            'graph': graph_name,
-            'strategy': strat,
-            'steps': int(sub['removed'].max())
-        }
-        # Compute AUC for each metric
-        for m in metrics:
-            row[f'AUC_{m}'] = _auc_series(sub[m])
-        rows.append(row)
-    # Return as DataFrame
-    return pd.DataFrame(rows)
-
-### NEW: add deltas vs random baseline (convenient for LaTeX tables)
-def add_vs_random(summary_df: pd.DataFrame, metrics=('aG', 'e0_mult', 'e1_mult', 'CIS')) -> pd.DataFrame:
-    out = summary_df.copy()
-    if 'random' not in set(out['strategy']):
-        return out  # nothing to compare
-    base = out[out['strategy'] == 'random'].iloc[0]
-    for m in metrics:
-        out[f'Delta_{m}_vs_random'] = out[f'AUC_{m}'] - base[f'AUC_{m}']
-    return out
-
-def simulate_strategy(graph, strategy_fn, strategy_name):
-    '''
-    Simulate node removals according to strategy_fn.
-    Returns a DataFrame with metrics at each removal step.'''
-=======
-def simulate_strategy(graph, strategy_fn, strategy_name):
+def simulate_strategy(graph, strategy_fn, strategy_name, r):
     '''A list of nodes in order in which the nodes will be removed'''
->>>>>>> 5baf5f96
     order = list(strategy_fn(graph))
     G = graph.copy()
     records = []
@@ -194,113 +137,8 @@
     fig.savefig(outpath, dpi=300)
     plt.close(fig)
 
-<<<<<<< HEAD
-# ===== NEW: consistent line/marker styles per removal strategy =====
-STYLE_MAP = {
-    'random':        dict(linestyle='-',  marker='o'),
-    'core influence':dict(linestyle='--', marker='s'),
-    'degree':        dict(linestyle='-.', marker='^'),
-    'betweeness':    dict(linestyle=':',  marker='D'),   # note: original spelling retained
-    'closeness':     dict(linestyle=(0,(3,1,1,1)), marker='v'),
-}
-
-def plot_metric_onepanel_styled(df: pd.DataFrame, metric: str, outpath: str, title: str):
-    """
-    NEW: One figure per metric; one line per removal strategy with distinct styles/markers.
-    Does not replace existing plotters.
-    """
-    plt.figure(figsize=(8, 5))
-    for strat in df['strategy'].unique():
-        sub = df[df['strategy'] == strat]
-        style = STYLE_MAP.get(strat, dict(linestyle='-', marker='o'))
-        plt.plot(
-            sub['removed'], sub[metric],
-            label=strat,
-            **style
-        )
-    plt.xlabel('Nodes removed')
-    plt.ylabel(metric)
-    plt.title(title)
-    plt.legend()
-    plt.tight_layout()
-    plt.savefig(outpath, dpi=300)
-    plt.close()
-
-
-def emit_latex_auc_table(graph_name: str,
-                         auc_summary_df: pd.DataFrame,
-                         out_tex_path: str,
-                         caption: str = None,
-                         label: str = None,
-                         round_digits: int = 4):
-    """
-    NEW: Emit a LaTeX table of AUC values per removal strategy for this graph.
-    Columns: strategy, AUC_aG, AUC_e0_mult, AUC_e1_mult, AUC_CIS (+ steps if present).
-    """
-    cols_order = ['strategy', 'steps', 'AUC_aG', 'AUC_e0_mult', 'AUC_e1_mult', 'AUC_CIS']
-    cols = [c for c in cols_order if c in auc_summary_df.columns]
-    tbl = auc_summary_df[cols].copy()
-
-    # Round numeric AUC columns for clean LaTeX
-    for c in tbl.columns:
-        if c.startswith('AUC_') or c == 'steps':
-            tbl[c] = pd.to_numeric(tbl[c], errors='coerce').round(round_digits)
-
-    # Build LaTeX
-    cap  = caption or f"AUC summary per removal strategy for {graph_name}"
-    lab  = label   or f"tab:auc_{graph_name}"
-
-    # Column spec based on present columns
-    # strategy is left, all others right aligned
-    align_spec = '@{}l' + 'r' * (len(cols) - 1) + '@{}'
-
-    lines = []
-    lines.append(r'\begin{table}[htbp]')
-    lines.append(r'  \centering')
-    lines.append(rf'  \caption{{{cap}}}')
-    lines.append(rf'  \label{{{lab}}}')
-    lines.append(r'  \begin{{tabular}}{{{align_spec}}}')
-    lines.append(r'    \toprule')
-
-    # Header row
-    header_pretty = {
-        'strategy': 'Removal strategy',
-        'steps': 'Steps',
-        'AUC_aG': r'AUC $a(G)$',
-        'AUC_e0_mult': r'AUC $m_0$',
-        'AUC_e1_mult': r'AUC $m_1$',
-        'AUC_CIS': r'AUC CIS',
-    }
-    header_row = ' & '.join(header_pretty.get(c, c) for c in cols) + r' \\'
-    lines.append('    ' + header_row)
-    lines.append(r'    \midrule')
-
-    # Body rows
-    for _, r in tbl.iterrows():
-        vals = []
-        for c in cols:
-            v = r[c]
-            if isinstance(v, float):
-                vals.append(f'{v:.{round_digits}f}')
-            else:
-                vals.append(str(v))
-        lines.append('    ' + ' & '.join(vals) + r' \\')
-
-    lines.append(r'    \bottomrule')
-    lines.append(r'  \end{tabular}')
-    lines.append(r'\end{table}')
-    lines.append('')
-
-    Path(out_tex_path).write_text('\n'.join(lines), encoding='utf-8')
-
-
-def individual_graph_removals(inputs):
-    """ Run node removal simulations for each graph in a list inputs filenames. """
-    all_auc_rows = []
-
-=======
-def individual_graph_removals(inputs):
->>>>>>> 5baf5f96
+def main():
+    inputs = ['bfn.tgf', 'cpt.tgf', 'dur.tgf', 'els.tgf', 'jnb.tgf', 'pta.tgf', 'pzb.tgf', 'vdp.tgf', 'isis-links.json',]
     for filename in inputs:
         filetype = filename.split('.')[-1]
         path, r, subdir = ((f'Graph_files/TGF_Files/{filename}', 45, 'TGF_Files') if filetype == 'tgf' else (f'Graph_files/{filename}', 25, 'JSON_Files'))
@@ -314,15 +152,7 @@
         all_dfs = []
         # Run each removal strategy for a given graph
         for fn, name in strategies:
-<<<<<<< HEAD
-            # Simulate the strategy
-            df = simulate_strategy(graph, fn, name)
-            # Add cumulative AUC columns
-            df = add_cumulative_auc(df, metrics=('aG', 'e0_mult', 'e1_mult', 'CIS'))
-            # Plot each metric
-=======
-            df = simulate_strategy(graph, fn, name)
->>>>>>> 5baf5f96
+            df = simulate_strategy(graph, fn, name, r)
             df.to_csv(os.path.join(out_dir, f'{filename}_{name}.csv'),index=False)
             all_dfs.append(df)
 
@@ -379,31 +209,6 @@
 
         print(f'Finished Phase 2 for {filename} → results in removals/{subdir}/')
 
-<<<<<<< HEAD
-        if all_auc_rows:
-            all_auc = pd.concat(all_auc_rows, ignore_index=True)
-            # order columns nicely
-            cols = ['graph', 'strategy', 'steps',
-                    'AUC_aG', 'AUC_e0_mult', 'AUC_e1_mult', 'AUC_CIS',
-                    'Delta_aG_vs_random', 'Delta_e0_mult_vs_random',
-                    'Delta_e1_mult_vs_random', 'Delta_CIS_vs_random']
-            cols = [c for c in cols if c in all_auc.columns]  # guard
-            all_auc = all_auc[cols]
-            all_auc = all_auc.round(5)
-            os.makedirs('Removals', exist_ok=True)
-            all_auc.to_csv('Removals/AUC_summary_all_graphs.csv', index=False)
-
-=======
->>>>>>> 5baf5f96
-def main():
-    inputs = ['bfn.tgf', 'cpt.tgf', 'dur.tgf', 'els.tgf', 'jnb.tgf', 'pta.tgf', 'pzb.tgf', 'vdp.tgf', 'isis-links.json',]
-    individual_graph_removals(inputs)
-
-<<<<<<< HEAD
-=======
-
-
->>>>>>> 5baf5f96
 
 if __name__=="__main__":
     main()